--- conflicted
+++ resolved
@@ -48,13 +48,7 @@
 	// ProcessCache is called before updating the session's cache.
 	ProcessCache(ctx *Context, new *[]byte)
 	// ProcessDisconnection is called when the player disconnects from the proxy.
-<<<<<<< HEAD
-	ProcessDisconnection(ctx *Context)
-	// ProcessEndOfBatch is called when the end of a batch of packets is reached. No cancellation is possible.
-	ProcessEndOfBatch()
-=======
 	ProcessDisconnection(ctx *Context, message *string)
->>>>>>> 55ddfe1b
 }
 
 // NopProcessor is a no-operation implementation of the Processor interface.
@@ -72,10 +66,5 @@
 func (NopProcessor) ProcessPreTransfer(_ *Context, _ *string, _ *string)     {}
 func (NopProcessor) ProcessTransferFailure(_ *Context, _ *string, _ *string) {}
 func (NopProcessor) ProcessPostTransfer(_ *Context, _ *string, _ *string)    {}
-<<<<<<< HEAD
-func (NopProcessor) ProcessDisconnection(_ *Context)                         {}
-func (NopProcessor) ProcessEndOfBatch()                                      {}
-=======
 func (NopProcessor) ProcessCache(_ *Context, _ *[]byte)                      {}
-func (NopProcessor) ProcessDisconnection(_ *Context, _ *string)              {}
->>>>>>> 55ddfe1b
+func (NopProcessor) ProcessDisconnection(_ *Context, _ *string)              {}