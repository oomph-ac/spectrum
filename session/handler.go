--- conflicted
+++ resolved
@@ -182,23 +182,6 @@
 
 	pk := factory()
 	pk.Marshal(s.client.Proto().NewReader(buf, shieldID, true))
-<<<<<<< HEAD
-
-	if s.opts.SyncProtocol {
-		s.processor.ProcessClient(ctx, &pk)
-		if !ctx.Cancelled() {
-			return s.Server().WritePacket(pk)
-		}
-	} else {
-		for _, latest := range s.client.Proto().ConvertToLatest(pk, s.client) {
-			s.processor.ProcessClient(ctx, &latest)
-			if ctx.Cancelled() {
-				break
-			}
-			if err := s.Server().WritePacket(latest); err != nil {
-				return err
-			}
-=======
 	if s.opts.SyncProtocol {
 		s.Processor().ProcessClient(ctx, &pk)
 		if ctx.Cancelled() {
@@ -215,7 +198,6 @@
 
 		if err := s.Server().WritePacket(latest); err != nil {
 			return err
->>>>>>> d620f724
 		}
 	}
 	return
