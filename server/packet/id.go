--- conflicted
+++ resolved
@@ -6,11 +6,5 @@
 	IDFlush
 	IDLatency
 	IDTransfer
-<<<<<<< HEAD
-	_
-	_
-	IDEOBNotification
-=======
 	IDUpdateCache
->>>>>>> 55ddfe1b
 )